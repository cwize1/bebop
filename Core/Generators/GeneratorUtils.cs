﻿using System;
using System.Collections.Generic;
using Core.Generators.CPlusPlus;
using Core.Generators.CSharp;
using Core.Generators.Dart;
using Core.Generators.Go;
using Core.Generators.TypeScript;
using Core.Meta;
using Core.Meta.Extensions;
using Core.Meta.Interfaces;

namespace Core.Generators
{
    public static class GeneratorUtils
    {
        /// <summary>
        /// Gets the formatted base class name for a <see cref="UnionBranch"/>.
        /// </summary>
        /// <returns>The base class name.</returns>
        /// <remarks>
        ///  Used by the <see cref="CSharpGenerator"/> and other languages where "Base" indicates a class that can be inherited.
        /// </remarks>
        public static string BaseClassName(this UnionBranch branch) => $"Base{branch.Definition.Name.ToPascalCase()}";
        
        /// <summary>
        /// Gets the generic argument index for a branch of a union. 
        /// </summary>
        /// <returns>The index of the union as a generic positional argument.</returns>
        /// <remarks>
        ///  Generic arguments start at "0" whereas Bebop union branches start at "1". This just offsets the discriminator by 1 to retrieve the correct index. 
        /// </remarks>
        public static int GenericIndex(this UnionBranch branch) => branch.Discriminator - 1;

        /// <summary>
        /// A dictionary that contains generators.
        /// </summary>
        /// <remarks>
        /// Generators are keyed via their commandline alias.
        /// </remarks>
        public static Dictionary<string, Func<ISchema, Generator>> ImplementedGenerators  = new()
        {
            { "ts", s => new TypeScriptGenerator(s) },
            { "cs", s => new CSharpGenerator(s) },
            { "dart", s => new DartGenerator(s) },
<<<<<<< HEAD
            { "go", s => new GoGenerator(s) },
=======
            { "cpp", s => new CPlusPlusGenerator(s) },
>>>>>>> 71b831a4
        };

        public static Dictionary<string, string> ImplementedGeneratorNames  = new()
        {
            { "ts", "TypeScript" },
            { "cs", "C#" },
            { "dart", "Dart" },
<<<<<<< HEAD
            { "go", "Go" },
=======
            { "cpp", "C++" },
>>>>>>> 71b831a4
        };

        /// <summary>
        /// Returns a loop variable name based on the provided loop <paramref name="depth"/>
        /// </summary>
        /// <param name="depth">The depth of the loop</param>
        /// <returns>for 0-3 an actual letter is returned, for anything greater the depth prefixed with "i" is returned.</returns>
        public static string LoopVariable(int depth)
        {
            return $"i{depth}";
        }
    }
}<|MERGE_RESOLUTION|>--- conflicted
+++ resolved
@@ -42,11 +42,8 @@
             { "ts", s => new TypeScriptGenerator(s) },
             { "cs", s => new CSharpGenerator(s) },
             { "dart", s => new DartGenerator(s) },
-<<<<<<< HEAD
             { "go", s => new GoGenerator(s) },
-=======
             { "cpp", s => new CPlusPlusGenerator(s) },
->>>>>>> 71b831a4
         };
 
         public static Dictionary<string, string> ImplementedGeneratorNames  = new()
@@ -54,11 +51,8 @@
             { "ts", "TypeScript" },
             { "cs", "C#" },
             { "dart", "Dart" },
-<<<<<<< HEAD
             { "go", "Go" },
-=======
             { "cpp", "C++" },
->>>>>>> 71b831a4
         };
 
         /// <summary>
