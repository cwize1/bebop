﻿using System;
using System.Collections.Generic;
using System.Linq;
using Core.Exceptions;
using Core.Meta.Interfaces;

namespace Core.Meta
{
    /// <inheritdoc/>
    public readonly struct BebopSchema : ISchema
    {
<<<<<<< HEAD
        public BebopSchema(SchemaOptions options, Dictionary<string, IDefinition> definitions)
=======
        public BebopSchema(string nameSpace, Dictionary<string, Definition> definitions)
>>>>>>> 71b831a4
        {
            Options = options;
            Definitions = definitions;
        }
        /// <inheritdoc/>
        public SchemaOptions Options { get; }
        /// <inheritdoc/>
        public Dictionary<string, Definition> Definitions { get; }


        /// <inheritdoc/>
        public void Validate()
        {

            foreach (var definition in Definitions.Values)
            {
                if (Definitions.Values.Count(d => d.Name.Equals(definition.Name, StringComparison.OrdinalIgnoreCase)) > 1)
                {
                    throw new MultipleDefinitionsException(definition);
                }
                if (ReservedWords.Identifiers.Contains(definition.Name))
                {
                    throw new ReservedIdentifierException(definition.Name, definition.Span);
                }
                if (definition is TopLevelDefinition td && td.OpcodeAttribute != null)
                {
                    if (!td.OpcodeAttribute.TryValidate(out var opcodeReason))
                    {
                        throw new InvalidOpcodeAttributeValueException(td, opcodeReason);
                    }
                    if (Definitions.Values.Count(d => d is TopLevelDefinition td2 && td2.OpcodeAttribute != null && td2.OpcodeAttribute.Value.Equals(td.OpcodeAttribute.Value)) > 1)
                    {
                        throw new DuplicateOpcodeException(td);
                    }
                }
                if (definition is FieldsDefinition fd) foreach (var field in fd.Fields)
                {
                    if (ReservedWords.Identifiers.Contains(field.Name))
                    {
                        throw new ReservedIdentifierException(field.Name, field.Span);
                    }
                    if (field.DeprecatedAttribute != null && fd is StructDefinition)
                    {
                        throw new InvalidDeprecatedAttributeUsageException(field);
                    }
                    if (fd.Fields.Count(f => f.Name.Equals(field.Name, StringComparison.OrdinalIgnoreCase)) > 1)
                    {
                        throw new DuplicateFieldException(field, fd);
                    }
                    switch (fd)
                    {
                        case StructDefinition when field.Type is DefinedType dt && fd.Name.Equals(dt.Name):
                        {
                            throw new InvalidFieldException(field, "Struct contains itself");
                        }
                        case MessageDefinition when fd.Fields.Count(f => f.ConstantValue == field.ConstantValue) > 1:
                        {
                            throw new InvalidFieldException(field, "Message index must be unique");
                        }
                        case MessageDefinition when field.ConstantValue <= 0:
                        {
                            throw new InvalidFieldException(field, "Message member index must start at 1");
                        }
                        case MessageDefinition when field.ConstantValue > fd.Fields.Count:
                        {
                            throw new InvalidFieldException(field, "Message index is greater than field count");
                        }
                        default:
                            break;
                    }
                }
                if (definition is EnumDefinition ed)
                {
                    HashSet<uint> seen = new HashSet<uint>();
                    foreach (var field in ed.Members)
                    {
                        if (seen.Contains(field.ConstantValue))
                        {
                            throw new InvalidFieldException(field, "Enum value must be unique");
                        }
                        seen.Add(field.ConstantValue);
                    }
                }
            }
        }
    }
}<|MERGE_RESOLUTION|>--- conflicted
+++ resolved
@@ -9,11 +9,7 @@
     /// <inheritdoc/>
     public readonly struct BebopSchema : ISchema
     {
-<<<<<<< HEAD
-        public BebopSchema(SchemaOptions options, Dictionary<string, IDefinition> definitions)
-=======
-        public BebopSchema(string nameSpace, Dictionary<string, Definition> definitions)
->>>>>>> 71b831a4
+        public BebopSchema(SchemaOptions options, Dictionary<string, Definition> definitions)
         {
             Options = options;
             Definitions = definitions;
