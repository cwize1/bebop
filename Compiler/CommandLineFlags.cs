--- conflicted
+++ resolved
@@ -165,15 +165,13 @@
             "--dart ./cowboy/bebop/HelloWorld.dart", true)]
         public string? DartOutput { get; private set; }
 
-<<<<<<< HEAD
         [CommandLineFlag("go", "Generate Go source code to the specified file",
             "--go ./cowboy/bebop/HelloWorld.go", true)]
         public string? GoOutput { get; private set; }
-=======
+
         [CommandLineFlag("cpp", "Generate C++ source code to the specified file",
             "--cpp ./cowboy/bebop/HelloWorld.cpp", true)]
         public string? CPlusPlusOutput { get; private set; }
->>>>>>> 71b831a4
 
         [CommandLineFlag("namespace", "When this option is specified generated code will use namespaces",
             "--lang cs --namespace [package]")]
